--- conflicted
+++ resolved
@@ -1,22 +1,8 @@
-<<<<<<< HEAD
-import { computed, ref, watch } from "vue";
-import { useRoute, useRouter } from "vue-router";
-import { computeDateRange } from "@/utils/date";
-import type { UiConfig } from "@/types/ui-config";
-import type { FieldFilter } from "@/types/query";
-
-export interface QueryState {
-  page: number;
-  limit: number;
-  search?: string;
-  searchField?: string;
-  sort?: string;
-  filters?: Record<string, FieldFilter>;
-=======
 import { computed, ref, watch } from 'vue'
 import { useRoute, useRouter } from 'vue-router'
 import { computeDateRange } from '@/utils/date'
 import type { UiConfig } from '@/types/ui-config'
+import type { FieldFilter } from '@/types/query'
 
 export interface QueryState {
   page: number
@@ -24,8 +10,7 @@
   search?: string
   searchField?: string
   sort?: string
-  filters?: Record<string, any>
->>>>>>> d30e12ae
+  filters?: Record<string, FieldFilter>
 }
 
 export function useQueryBuilder(options: {
@@ -54,11 +39,7 @@
     if (sort) params.sort = sort
 
     // Parse generic filters from URL query (filters[<field>] and filters[<field>][$op])
-<<<<<<< HEAD
-    const parsedFilters: Record<string, unknown> = {};
-=======
-    const parsedFilters: Record<string, any> = {}
->>>>>>> d30e12ae
+    const parsedFilters: Record<string, unknown> = {}
     Object.keys(q).forEach((key) => {
       if (!key.startsWith('filters[')) return
       // patterns: filters[field] or filters[field][$op]
@@ -125,17 +106,7 @@
   function setTimeWindow(payload: { preset?: string; from?: string; to?: string }) {
     timeWindow.value = { ...payload }
     try {
-<<<<<<< HEAD
-      const nextQuery: Record<string, unknown> = { ...route.query };
-      delete nextQuery.preset;
-      delete nextQuery.from;
-      delete nextQuery.to;
-      const keysToRemove: string[] = [];
-      const betweenKey = `filters[${dateField.value}][$between]`;
-      const gteKey = `filters[${dateField.value}][$gte]`;
-      const lteKey = `filters[${dateField.value}][$lte]`;
-=======
-      const nextQuery: Record<string, any> = { ...route.query }
+      const nextQuery: Record<string, unknown> = { ...route.query }
       delete nextQuery.preset
       delete nextQuery.from
       delete nextQuery.to
@@ -143,7 +114,6 @@
       const betweenKey = `filters[${dateField.value}][$between]`
       const gteKey = `filters[${dateField.value}][$gte]`
       const lteKey = `filters[${dateField.value}][$lte]`
->>>>>>> d30e12ae
       for (const k of Object.keys(nextQuery)) {
         if (k === betweenKey || k === gteKey || k === lteKey) keysToRemove.push(k)
       }
@@ -160,23 +130,13 @@
   }
 
   function applyFilters(payload: {
-<<<<<<< HEAD
-    preset?: string;
-    from?: string;
-    to?: string;
-    filters?: Record<string, unknown>;
-  }) {
-    try {
-      const nextQuery: Record<string, unknown> = { ...route.query };
-=======
     preset?: string
     from?: string
     to?: string
-    filters?: Record<string, any>
+    filters?: Record<string, unknown>
   }) {
     try {
-      const nextQuery: Record<string, any> = { ...route.query }
->>>>>>> d30e12ae
+      const nextQuery: Record<string, unknown> = { ...route.query }
       // Remove any existing time window keys for the active dateField
       const betweenKey = `filters[${dateField.value}][$between]`
       const gteKey = `filters[${dateField.value}][$gte]`
@@ -187,15 +147,10 @@
       for (const k of [betweenKey, gteKey, lteKey]) delete nextQuery[k]
 
       // Remove existing defaultFilters for this resource from URL
-<<<<<<< HEAD
-      const cfg = options.uiConfig();
+      const cfg = options.uiConfig()
       const fields = (cfg?.views?.list?.defaultFilters || []).map(
         (f: unknown) => (f as { field?: string }).field,
-      );
-=======
-      const cfg = options.uiConfig()
-      const fields = (cfg?.views?.list?.defaultFilters || []).map((f: any) => f.field)
->>>>>>> d30e12ae
+      )
       for (const k of Object.keys(nextQuery)) {
         const m = k.match(/^filters\[(.+?)\]/)
         if (m && fields.includes(m[1])) delete nextQuery[k]
@@ -204,40 +159,25 @@
       // Add provided field filters
       const nextFilters = payload?.filters || {}
       for (const [field, value] of Object.entries(nextFilters)) {
-<<<<<<< HEAD
-        if (value && typeof value === "object" && !Array.isArray(value)) {
+        if (value && typeof value === 'object' && !Array.isArray(value)) {
           if (
-            "$between" in value &&
-            Array.isArray((value as Record<string, unknown>)["$between"])
+            '$between' in value &&
+            Array.isArray((value as Record<string, unknown>)['$between'])
           ) {
-            const arr = (value as Record<string, unknown>)[
-              "$between"
-            ] as unknown[];
-            const asString = arr.map((v) => String(v)).join(",");
-            nextQuery[`filters[${field}][$between]`] = asString;
-          }
-          if ("$gte" in value)
-            nextQuery[`filters[${field}][$gte]`] = String(
-              (value as Record<string, unknown>)["$gte"],
-            );
-          if ("$lte" in value)
-            nextQuery[`filters[${field}][$lte]`] = String(
-              (value as Record<string, unknown>)["$lte"],
-            );
-        } else if (value !== undefined && value !== null && value !== "") {
-          nextQuery[`filters[${field}]`] = String(value);
-=======
-        if (value && typeof value === 'object' && !Array.isArray(value)) {
-          if ('$between' in value && Array.isArray((value as any)['$between'])) {
-            const arr = (value as any)['$between'] as any[]
+            const arr = (value as Record<string, unknown>)['$between'] as unknown[]
             const asString = arr.map((v) => String(v)).join(',')
             nextQuery[`filters[${field}][$between]`] = asString
           }
-          if ('$gte' in value) nextQuery[`filters[${field}][$gte]`] = String((value as any)['$gte'])
-          if ('$lte' in value) nextQuery[`filters[${field}][$lte]`] = String((value as any)['$lte'])
+          if ('$gte' in value)
+            nextQuery[`filters[${field}][$gte]`] = String(
+              (value as Record<string, unknown>)['$gte'],
+            )
+          if ('$lte' in value)
+            nextQuery[`filters[${field}][$lte]`] = String(
+              (value as Record<string, unknown>)['$lte'],
+            )
         } else if (value !== undefined && value !== null && value !== '') {
           nextQuery[`filters[${field}]`] = String(value)
->>>>>>> d30e12ae
         }
       }
 
@@ -257,59 +197,37 @@
 
   function setFilters(nextFilters: Record<string, unknown>) {
     try {
-<<<<<<< HEAD
-      const nextQuery: Record<string, unknown> = { ...route.query };
+      const nextQuery: Record<string, unknown> = { ...route.query }
       // Remove existing defaultFilters for this resource from URL
-      const cfg = options.uiConfig();
+      const cfg = options.uiConfig()
       const fields = (cfg?.views?.list?.defaultFilters || []).map(
         (f: unknown) => (f as { field?: string }).field,
-      );
-=======
-      const nextQuery: Record<string, any> = { ...route.query }
-      // Remove existing defaultFilters for this resource from URL
-      const cfg = options.uiConfig()
-      const fields = (cfg?.views?.list?.defaultFilters || []).map((f: any) => f.field)
->>>>>>> d30e12ae
+      )
       for (const k of Object.keys(nextQuery)) {
         const m = k.match(/^filters\[(.+?)\]/)
         if (m && fields.includes(m[1])) delete nextQuery[k]
       }
       // Add new filters
       for (const [field, value] of Object.entries(nextFilters || {})) {
-<<<<<<< HEAD
-        if (value && typeof value === "object" && !Array.isArray(value)) {
+        if (value && typeof value === 'object' && !Array.isArray(value)) {
           if (
-            "$between" in value &&
-            Array.isArray((value as Record<string, unknown>)["$between"])
+            '$between' in value &&
+            Array.isArray((value as Record<string, unknown>)['$between'])
           ) {
-            const arr = (value as Record<string, unknown>)[
-              "$between"
-            ] as unknown[];
-            const asString = arr.map((v) => String(v)).join(",");
-            nextQuery[`filters[${field}][$between]`] = asString;
-          }
-          if ("$gte" in value)
-            nextQuery[`filters[${field}][$gte]`] = String(
-              (value as Record<string, unknown>)["$gte"],
-            );
-          if ("$lte" in value)
-            nextQuery[`filters[${field}][$lte]`] = String(
-              (value as Record<string, unknown>)["$lte"],
-            );
-        } else if (value !== undefined && value !== null && value !== "") {
-          nextQuery[`filters[${field}]`] = String(value);
-=======
-        if (value && typeof value === 'object' && !Array.isArray(value)) {
-          if ('$between' in value && Array.isArray((value as any)['$between'])) {
-            const arr = (value as any)['$between'] as any[]
+            const arr = (value as Record<string, unknown>)['$between'] as unknown[]
             const asString = arr.map((v) => String(v)).join(',')
             nextQuery[`filters[${field}][$between]`] = asString
           }
-          if ('$gte' in value) nextQuery[`filters[${field}][$gte]`] = String((value as any)['$gte'])
-          if ('$lte' in value) nextQuery[`filters[${field}][$lte]`] = String((value as any)['$lte'])
+          if ('$gte' in value)
+            nextQuery[`filters[${field}][$gte]`] = String(
+              (value as Record<string, unknown>)['$gte'],
+            )
+          if ('$lte' in value)
+            nextQuery[`filters[${field}][$lte]`] = String(
+              (value as Record<string, unknown>)['$lte'],
+            )
         } else if (value !== undefined && value !== null && value !== '') {
           nextQuery[`filters[${field}]`] = String(value)
->>>>>>> d30e12ae
         }
       }
       nextQuery.page = '1'
@@ -320,19 +238,11 @@
   }
 
   function clearFilter(key: string) {
-<<<<<<< HEAD
-    const nextQuery: Record<string, unknown> = { ...route.query };
-    delete nextQuery[key];
-    if (key === "search") {
-      delete nextQuery.searchField;
-      delete nextQuery.searchFields;
-=======
-    const nextQuery: Record<string, any> = { ...route.query }
+    const nextQuery: Record<string, unknown> = { ...route.query }
     delete nextQuery[key]
     if (key === 'search') {
       delete nextQuery.searchField
       delete nextQuery.searchFields
->>>>>>> d30e12ae
     }
     const betweenKey = `filters[${dateField.value}][$between]`
     const gteKey = `filters[${dateField.value}][$gte]`
@@ -348,17 +258,10 @@
   }
 
   function clearAllFilters() {
-<<<<<<< HEAD
-    const nextQuery: Record<string, unknown> = { ...route.query };
-    delete nextQuery.search;
-    delete nextQuery.searchField;
-    delete nextQuery.searchFields;
-=======
-    const nextQuery: Record<string, any> = { ...route.query }
+    const nextQuery: Record<string, unknown> = { ...route.query }
     delete nextQuery.search
     delete nextQuery.searchField
     delete nextQuery.searchFields
->>>>>>> d30e12ae
     // Remove all filters[*] keys
     for (const k of Object.keys(nextQuery)) {
       if (k.startsWith('filters[')) delete nextQuery[k]
