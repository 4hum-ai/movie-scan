import { getAuth } from 'firebase/auth'
import { useEventBus } from '@vueuse/core'
import {
  EVENT_HTTP_ACTIVE,
  EVENT_HTTP_ERROR,
  type HttpActivePayload,
  type HttpErrorPayload,
} from '@/types/events'

/**
 * Configuration options for creating an API client
 */
export interface ApiClientOptions {
  /** Base URL for the API */
  baseUrl: string
  /** Default headers to include in all requests */
  defaultHeaders?: Record<string, string>
  /** Default timeout in milliseconds for requests */
  timeoutMs?: number
}

/**
 * Extended request options that include timeout configuration
 */
export interface RequestOptions extends RequestInit {
  /** Request timeout in milliseconds */
  timeoutMs?: number
}

/**
 * API client interface providing HTTP request capabilities
 */
export interface ApiClient {
  /** Make HTTP requests to the API */
  request: (path: string, options?: RequestOptions) => Promise<Response>
  /** Base URL of the API client */
  baseUrl: string
}

/**
 * Join base URL and path, handling trailing slashes properly
 * @param baseUrl - Base URL (e.g., "https://api.example.com")
 * @param path - Path to append (e.g., "/users" or "users")
 * @returns Properly joined URL
 *
 * @example
 * ```typescript
 * joinUrl("https://api.example.com", "/users"); // "https://api.example.com/users"
 * joinUrl("https://api.example.com/", "users"); // "https://api.example.com/users"
 * ```
 */
function joinUrl(baseUrl: string, path: string): string {
  const base = baseUrl.replace(/\/$/, '')
  const suffix = path.startsWith('/') ? path : `/${path}`
  return `${base}${suffix}`
}

/**
 * Build authentication header using Firebase token
 * @returns Promise resolving to authorization header object or empty object if no token
 *
 * @example
 * ```typescript
 * const headers = await buildAuthHeader();
 * // Returns: { Authorization: "Bearer <firebase-token>" } or {}
 * ```
 */
async function buildAuthHeader(): Promise<Record<string, string>> {
  try {
    const auth = getAuth()
    const firebaseUser = auth.currentUser
    const token = await firebaseUser?.getIdToken()
    if (token) return { Authorization: `Bearer ${token}` }
  } catch {
    // Ignore auth header build failures; proceed without auth
  }
  return {}
}

/**
 * Create an API client with authentication, error handling, and request tracking
 *
 * @param options - Configuration options for the API client
 * @returns API client instance
 *
 * @example
 * ```typescript
 * const client = createApiClient({
 *   baseUrl: "https://api.example.com",
 *   defaultHeaders: { "X-API-Version": "v1" },
 *   timeoutMs: 10000
 * });
 *
 * const response = await client.request("/users", {
 *   method: "GET",
 *   timeoutMs: 5000
 * });
 * ```
 */
export function createApiClient(options: ApiClientOptions): ApiClient {
  const { baseUrl, defaultHeaders = {}, timeoutMs } = options
  const activeBus = useEventBus<HttpActivePayload>(EVENT_HTTP_ACTIVE)
  const errorBus = useEventBus<HttpErrorPayload>(EVENT_HTTP_ERROR)
  let activeRequests = 0

  /**
   * Make HTTP requests with automatic authentication, error handling, and retry logic
   * @param path - API endpoint path
   * @param opts - Request options including method, body, headers, etc.
   * @returns Promise resolving to Response object
   *
   * @example
   * ```typescript
   * // GET request
   * const response = await client.request("/users");
   *
   * // POST request with body
   * const response = await client.request("/users", {
   *   method: "POST",
   *   body: JSON.stringify({ name: "John" }),
   *   timeoutMs: 5000
   * });
   *
   * // With custom headers
   * const response = await client.request("/users", {
   *   headers: { "X-Custom-Header": "value" }
   * });
   * ```
   */
  const request = async (path: string, opts: RequestOptions = {}): Promise<Response> => {
    const url = joinUrl(baseUrl, path)
    const authHeader = await buildAuthHeader()
    const headers: Record<string, string> = {
      'Content-Type': 'application/json',
      ...defaultHeaders,
      ...authHeader,
      ...(opts.headers as Record<string, string> | undefined),
    }

    // Prefer caller-provided AbortSignal. If none, optionally create a timeout-based signal.
    const timeoutValue = opts.timeoutMs ?? timeoutMs
    const computedSignal = opts.signal
      ? opts.signal
<<<<<<< HEAD
      : typeof AbortSignal !== 'undefined' &&
          (AbortSignal as { timeout?: (ms: number) => AbortSignal }).timeout
        ? timeoutValue
          ? (AbortSignal as { timeout: (ms: number) => AbortSignal }).timeout(timeoutValue)
=======
      : typeof AbortSignal !== 'undefined' && typeof AbortSignal.timeout === 'function'
        ? (opts.timeoutMs ?? timeoutMs)
          ? // @ts-expect-error timeout may not exist in older TS lib
            AbortSignal.timeout(opts.timeoutMs ?? timeoutMs)
>>>>>>> 4afedaaf
          : undefined
        : undefined

    let response: Response
    // mark start
    activeRequests += 1
    activeBus.emit({ active: activeRequests })
    try {
      response = await fetch(url, { ...opts, headers, signal: computedSignal })
    } catch (error: unknown) {
      // Suppress toasts for intentional aborts
<<<<<<< HEAD
      if ((error as Error)?.name !== 'AbortError') {
        errorBus.emit({
          method: String(opts.method ?? 'GET'),
          path,
          message: String((error as Error)?.message ?? 'Request failed'),
=======
      if (error instanceof Error && error.name !== 'AbortError') {
        errorBus.emit({
          method: String(opts.method ?? 'GET'),
          path,
          message: error.message,
>>>>>>> 4afedaaf
        })
      }
      throw error
    } finally {
      // mark end
      activeRequests = Math.max(0, activeRequests - 1)
      activeBus.emit({ active: activeRequests })
    }

    // Handle 401 Unauthorized with token refresh
    if (response.status === 401) {
      try {
        const refreshed = await getAuth().currentUser?.getIdToken(true)
        if (refreshed) {
          const retryHeaders = {
            ...headers,
            Authorization: `Bearer ${refreshed}`,
          }
          // mark start for retry
          activeRequests += 1
          activeBus.emit({ active: activeRequests })
          try {
            response = await fetch(url, {
              ...opts,
              headers: retryHeaders,
              signal: computedSignal,
            })
          } finally {
            activeRequests = Math.max(0, activeRequests - 1)
            activeBus.emit({ active: activeRequests })
          }
        }
      } catch {
        // Token refresh failed; return original unauthorized response
      }
    }

    // Do not toast for HTTP error statuses here; let callers decide contextually.
    return response
  }

  return { request, baseUrl }
}

/** Cache of API clients by base path */
const clientsByBase: Record<string, ApiClient> = {}

/**
 * API Gateway composable for making authenticated HTTP requests
 *
 * @param base - Base path for the API (defaults to "movie")
 * @returns API client instance
 *
 * @example
 * ```typescript
 * // Basic usage
 * const api = useApiGateway();
 * const response = await api.request("/titles");
 *
 * // With custom base path
 * const api = useApiGateway("custom-api");
 * const response = await api.request("/users");
 *
 * // Environment variables used:
 * // VITE_API_BASE_PATH - Overrides the base parameter
 * // VITE_PUBLIC_API_URL - Sets the root API URL
 * ```
 *
 * @example
 * ```typescript
 * // Making different types of requests
 * const api = useApiGateway();
 *
 * // GET request
 * const users = await api.request("/users");
 *
 * // POST request
 * const newUser = await api.request("/users", {
 *   method: "POST",
 *   body: JSON.stringify({ name: "John", email: "john@example.com" })
 * });
 *
 * // PUT request
 * const updatedUser = await api.request("/users/123", {
 *   method: "PUT",
 *   body: JSON.stringify({ name: "John Updated" })
 * });
 *
 * // DELETE request
 * await api.request("/users/123", { method: "DELETE" });
 *
 * // With timeout
 * const response = await api.request("/slow-endpoint", {
 *   timeoutMs: 5000
 * });
 *
 * // With AbortController for cancellation
 * const controller = new AbortController();
 * const response = await api.request("/long-running", {
 *   signal: controller.signal
 * });
 * // Later: controller.abort();
 * ```
 */
export function useApiGateway(base: string = 'movie'): ApiClient {
  // Allow env override for base path when provided
<<<<<<< HEAD
  const envBasePath = (import.meta as { env?: Record<string, unknown> }).env?.VITE_API_BASE_PATH as
    | string
    | undefined
=======
  const envBasePath = (import.meta as unknown as { env: { VITE_API_BASE_PATH: string } }).env
    .VITE_API_BASE_PATH
>>>>>>> 4afedaaf
  const normalizedBase =
    envBasePath && envBasePath.length > 0
      ? envBasePath.replace(/^\/+/, '').replace(/\/+$/, '')
      : base.replace(/^\/+/, '').replace(/\/+$/, '')

  if (clientsByBase[normalizedBase]) return clientsByBase[normalizedBase]
<<<<<<< HEAD
  const API_BASE = (import.meta as { env?: Record<string, unknown> }).env?.VITE_PUBLIC_API_URL as
    | string
    | undefined
=======

  const API_BASE = (import.meta as unknown as { env: { VITE_PUBLIC_API_URL: string } }).env
    .VITE_PUBLIC_API_URL
>>>>>>> 4afedaaf
  let baseUrl = ''
  if (API_BASE && /^https?:\/\//i.test(API_BASE)) {
    const root = API_BASE.replace(/\/$/, '')
    baseUrl = `${root}/${normalizedBase}`
  }

  const client = createApiClient({ baseUrl })
  clientsByBase[normalizedBase] = client
  return client
}<|MERGE_RESOLUTION|>--- conflicted
+++ resolved
@@ -7,9 +7,6 @@
   type HttpErrorPayload,
 } from '@/types/events'
 
-/**
- * Configuration options for creating an API client
- */
 export interface ApiClientOptions {
   /** Base URL for the API */
   baseUrl: string
@@ -19,17 +16,11 @@
   timeoutMs?: number
 }
 
-/**
- * Extended request options that include timeout configuration
- */
 export interface RequestOptions extends RequestInit {
   /** Request timeout in milliseconds */
   timeoutMs?: number
 }
 
-/**
- * API client interface providing HTTP request capabilities
- */
 export interface ApiClient {
   /** Make HTTP requests to the API */
   request: (path: string, options?: RequestOptions) => Promise<Response>
@@ -37,34 +28,12 @@
   baseUrl: string
 }
 
-/**
- * Join base URL and path, handling trailing slashes properly
- * @param baseUrl - Base URL (e.g., "https://api.example.com")
- * @param path - Path to append (e.g., "/users" or "users")
- * @returns Properly joined URL
- *
- * @example
- * ```typescript
- * joinUrl("https://api.example.com", "/users"); // "https://api.example.com/users"
- * joinUrl("https://api.example.com/", "users"); // "https://api.example.com/users"
- * ```
- */
 function joinUrl(baseUrl: string, path: string): string {
   const base = baseUrl.replace(/\/$/, '')
   const suffix = path.startsWith('/') ? path : `/${path}`
   return `${base}${suffix}`
 }
 
-/**
- * Build authentication header using Firebase token
- * @returns Promise resolving to authorization header object or empty object if no token
- *
- * @example
- * ```typescript
- * const headers = await buildAuthHeader();
- * // Returns: { Authorization: "Bearer <firebase-token>" } or {}
- * ```
- */
 async function buildAuthHeader(): Promise<Record<string, string>> {
   try {
     const auth = getAuth()
@@ -77,26 +46,6 @@
   return {}
 }
 
-/**
- * Create an API client with authentication, error handling, and request tracking
- *
- * @param options - Configuration options for the API client
- * @returns API client instance
- *
- * @example
- * ```typescript
- * const client = createApiClient({
- *   baseUrl: "https://api.example.com",
- *   defaultHeaders: { "X-API-Version": "v1" },
- *   timeoutMs: 10000
- * });
- *
- * const response = await client.request("/users", {
- *   method: "GET",
- *   timeoutMs: 5000
- * });
- * ```
- */
 export function createApiClient(options: ApiClientOptions): ApiClient {
   const { baseUrl, defaultHeaders = {}, timeoutMs } = options
   const activeBus = useEventBus<HttpActivePayload>(EVENT_HTTP_ACTIVE)
@@ -141,17 +90,10 @@
     const timeoutValue = opts.timeoutMs ?? timeoutMs
     const computedSignal = opts.signal
       ? opts.signal
-<<<<<<< HEAD
       : typeof AbortSignal !== 'undefined' &&
           (AbortSignal as { timeout?: (ms: number) => AbortSignal }).timeout
         ? timeoutValue
           ? (AbortSignal as { timeout: (ms: number) => AbortSignal }).timeout(timeoutValue)
-=======
-      : typeof AbortSignal !== 'undefined' && typeof AbortSignal.timeout === 'function'
-        ? (opts.timeoutMs ?? timeoutMs)
-          ? // @ts-expect-error timeout may not exist in older TS lib
-            AbortSignal.timeout(opts.timeoutMs ?? timeoutMs)
->>>>>>> 4afedaaf
           : undefined
         : undefined
 
@@ -163,19 +105,11 @@
       response = await fetch(url, { ...opts, headers, signal: computedSignal })
     } catch (error: unknown) {
       // Suppress toasts for intentional aborts
-<<<<<<< HEAD
       if ((error as Error)?.name !== 'AbortError') {
         errorBus.emit({
           method: String(opts.method ?? 'GET'),
           path,
           message: String((error as Error)?.message ?? 'Request failed'),
-=======
-      if (error instanceof Error && error.name !== 'AbortError') {
-        errorBus.emit({
-          method: String(opts.method ?? 'GET'),
-          path,
-          message: error.message,
->>>>>>> 4afedaaf
         })
       }
       throw error
@@ -185,7 +119,6 @@
       activeBus.emit({ active: activeRequests })
     }
 
-    // Handle 401 Unauthorized with token refresh
     if (response.status === 401) {
       try {
         const refreshed = await getAuth().currentUser?.getIdToken(true)
@@ -282,29 +215,18 @@
  */
 export function useApiGateway(base: string = 'movie'): ApiClient {
   // Allow env override for base path when provided
-<<<<<<< HEAD
   const envBasePath = (import.meta as { env?: Record<string, unknown> }).env?.VITE_API_BASE_PATH as
     | string
     | undefined
-=======
-  const envBasePath = (import.meta as unknown as { env: { VITE_API_BASE_PATH: string } }).env
-    .VITE_API_BASE_PATH
->>>>>>> 4afedaaf
   const normalizedBase =
     envBasePath && envBasePath.length > 0
       ? envBasePath.replace(/^\/+/, '').replace(/\/+$/, '')
       : base.replace(/^\/+/, '').replace(/\/+$/, '')
 
   if (clientsByBase[normalizedBase]) return clientsByBase[normalizedBase]
-<<<<<<< HEAD
   const API_BASE = (import.meta as { env?: Record<string, unknown> }).env?.VITE_PUBLIC_API_URL as
     | string
     | undefined
-=======
-
-  const API_BASE = (import.meta as unknown as { env: { VITE_PUBLIC_API_URL: string } }).env
-    .VITE_PUBLIC_API_URL
->>>>>>> 4afedaaf
   let baseUrl = ''
   if (API_BASE && /^https?:\/\//i.test(API_BASE)) {
     const root = API_BASE.replace(/\/$/, '')
