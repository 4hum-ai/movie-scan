--- conflicted
+++ resolved
@@ -16,12 +16,6 @@
 </template>
 
 <script setup lang="ts">
-<<<<<<< HEAD
-const props = defineProps<{ stats: unknown[]; data: unknown[] }>();
-const getStatValue = (stat: unknown) =>
-  stat.computed ? props.data?.length || 0 : stat.value || 0;
-=======
-const props = defineProps<{ stats: any[]; data: any[] }>()
-const getStatValue = (stat: any) => (stat.computed ? props.data?.length || 0 : stat.value || 0)
->>>>>>> d30e12ae
+const props = defineProps<{ stats: unknown[]; data: unknown[] }>()
+const getStatValue = (stat: unknown) => (stat.computed ? props.data?.length || 0 : stat.value || 0)
 </script>