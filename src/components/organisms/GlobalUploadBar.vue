--- conflicted
+++ resolved
@@ -36,13 +36,8 @@
 import { computed } from 'vue'
 import { useGlobalUpload } from '@/composables/useGlobalUpload'
 
-<<<<<<< HEAD
-const up = useGlobalUpload();
-const items = computed(() => [...(up.queue as unknown[])]);
-=======
 const up = useGlobalUpload()
-const items = computed(() => [...(up.queue as any)])
->>>>>>> d30e12ae
+const items = computed(() => [...(up.queue as unknown[])])
 
 function prettySize(bytes: number): string {
   const sizes = ['B', 'KB', 'MB', 'GB']
