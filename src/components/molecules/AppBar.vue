<template>
  <div
    class="fixed relative inset-x-0 top-0 z-40 border-b border-gray-200 bg-white/90 backdrop-blur dark:border-gray-800 dark:bg-gray-900/80"
  >
    <div class="flex items-center justify-between px-4 py-3">
      <div class="flex min-w-0 items-center gap-3">
<<<<<<< HEAD
        <IconButton v-if="showBack" aria-label="Go back" @click="$emit('back')">
          <svg
            class="h-5 w-5"
            viewBox="0 0 20 20"
            fill="currentColor"
            aria-hidden="true"
          >
=======
        <button
          v-if="showBack"
          class="focus:ring-primary-500 inline-flex h-9 w-9 items-center justify-center rounded-md border border-gray-300 bg-white text-gray-600 hover:bg-gray-50 focus:ring-2 focus:outline-none dark:border-gray-700 dark:bg-gray-800 dark:text-gray-300 dark:hover:bg-gray-700"
          aria-label="Go back"
          @click="$emit('back')"
        >
          <svg class="h-5 w-5" viewBox="0 0 20 20" fill="currentColor" aria-hidden="true">
>>>>>>> d30e12ae
            <path
              fill-rule="evenodd"
              d="M12.78 15.53a.75.75 0 01-1.06 0l-5-5a.75.75 0 010-1.06l5-5a.75.75 0 111.06 1.06L8.31 10l4.47 4.47a.75.75 0 010 1.06z"
              clip-rule="evenodd"
            />
          </svg>
        </IconButton>
        <div v-if="hasLeftSlot" class="min-w-0">
          <slot name="left" />
        </div>
        <div v-else class="min-w-0">
          <div class="truncate text-base font-semibold text-gray-900 dark:text-gray-100">
            <slot name="title" />
          </div>
          <div class="truncate text-xs text-gray-500 dark:text-gray-400">
            <slot name="subtitle" />
          </div>
        </div>
      </div>
      <div class="flex items-center gap-2">
        <slot name="actions" />
      </div>
    </div>
  </div>
</template>

<script setup lang="ts">
<<<<<<< HEAD
import { computed, useSlots } from "vue";
import IconButton from "@/components/atoms/IconButton.vue";
=======
import { computed, useSlots } from 'vue'
>>>>>>> d30e12ae

interface Props {
  loading?: boolean
  showBack?: boolean
}

withDefaults(defineProps<Props>(), {
  loading: false,
  showBack: false,
})

defineEmits(['back'])

const slots = useSlots()
const hasLeftSlot = computed(() => Boolean(slots.left))
</script>

<style scoped></style><|MERGE_RESOLUTION|>--- conflicted
+++ resolved
@@ -4,23 +4,8 @@
   >
     <div class="flex items-center justify-between px-4 py-3">
       <div class="flex min-w-0 items-center gap-3">
-<<<<<<< HEAD
         <IconButton v-if="showBack" aria-label="Go back" @click="$emit('back')">
-          <svg
-            class="h-5 w-5"
-            viewBox="0 0 20 20"
-            fill="currentColor"
-            aria-hidden="true"
-          >
-=======
-        <button
-          v-if="showBack"
-          class="focus:ring-primary-500 inline-flex h-9 w-9 items-center justify-center rounded-md border border-gray-300 bg-white text-gray-600 hover:bg-gray-50 focus:ring-2 focus:outline-none dark:border-gray-700 dark:bg-gray-800 dark:text-gray-300 dark:hover:bg-gray-700"
-          aria-label="Go back"
-          @click="$emit('back')"
-        >
           <svg class="h-5 w-5" viewBox="0 0 20 20" fill="currentColor" aria-hidden="true">
->>>>>>> d30e12ae
             <path
               fill-rule="evenodd"
               d="M12.78 15.53a.75.75 0 01-1.06 0l-5-5a.75.75 0 010-1.06l5-5a.75.75 0 111.06 1.06L8.31 10l4.47 4.47a.75.75 0 010 1.06z"
@@ -48,12 +33,8 @@
 </template>
 
 <script setup lang="ts">
-<<<<<<< HEAD
-import { computed, useSlots } from "vue";
-import IconButton from "@/components/atoms/IconButton.vue";
-=======
 import { computed, useSlots } from 'vue'
->>>>>>> d30e12ae
+import IconButton from '@/components/atoms/IconButton.vue'
 
 interface Props {
   loading?: boolean
